--- conflicted
+++ resolved
@@ -28,12 +28,9 @@
 	// Calculate real estate equity
 	realEstateEquity := s.calculateRealEstateEquity()
 
-<<<<<<< HEAD
-=======
 	// Calculate cash holdings value
 	cashHoldingsValue := s.calculateCashHoldingsValue()
 
->>>>>>> 1c6aa32b
 	// Calculate liabilities
 	totalLiabilities := s.calculateTotalLiabilities()
 
@@ -52,10 +49,7 @@
 		"unvested_equity_value": unvestedEquityValue, // Shown separately as future value
 		"stock_holdings_value":  stockValue,
 		"real_estate_equity":    realEstateEquity,
-<<<<<<< HEAD
-=======
 		"cash_holdings_value":   cashHoldingsValue,
->>>>>>> 1c6aa32b
 		"price_last_updated":    priceStatus.LastUpdated,
 		"stale_price_count":     priceStatus.StaleCount,
 		"provider_name":         priceStatus.ProviderName,
@@ -701,19 +695,19 @@
 		}
 
 		holdingMap := map[string]interface{}{
-			"id":                    holding.ID,
-			"account_id":            holding.AccountID,
-			"institution_name":      holding.InstitutionName,
-			"account_name":          holding.AccountName,
-			"account_type":          holding.AccountType,
-			"current_balance":       holding.CurrentBalance,
-			"interest_rate":         holding.InterestRate,
-			"monthly_contribution":  holding.MonthlyContribution,
-			"account_number_last4":  holding.AccountNumberLast4,
-			"currency":              holding.Currency,
-			"notes":                 holding.Notes,
-			"created_at":            holding.CreatedAt,
-			"updated_at":            holding.UpdatedAt,
+			"id":                   holding.ID,
+			"account_id":           holding.AccountID,
+			"institution_name":     holding.InstitutionName,
+			"account_name":         holding.AccountName,
+			"account_type":         holding.AccountType,
+			"current_balance":      holding.CurrentBalance,
+			"interest_rate":        holding.InterestRate,
+			"monthly_contribution": holding.MonthlyContribution,
+			"account_number_last4": holding.AccountNumberLast4,
+			"currency":             holding.Currency,
+			"notes":                holding.Notes,
+			"created_at":           holding.CreatedAt,
+			"updated_at":           holding.UpdatedAt,
 		}
 		holdings = append(holdings, holdingMap)
 	}
